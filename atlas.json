{
  "files": [
    "cover.html",
    "01-titlepage.html",
    "02-copyright.html",
    "03-toc.html",
    "04-preface.html",
    "05-chapter.html",
    "06-appendix.html"
  ],
  "formats": {
    "pdf": {
      "version": "web",
      "toc": true
    },
    "epub": {},
    "mobi": {},
    "html": {
      "toc": true
    }
  },
<<<<<<< HEAD
  "theme": "https://github.com/oreillymedia/atlas_tech1c_theme.git"
=======
  "theme": "oreillymedia/atlas_tech1c_theme",
  "title": "atlas book skeleton"
>>>>>>> 3358d1a1
}<|MERGE_RESOLUTION|>--- conflicted
+++ resolved
@@ -19,10 +19,5 @@
       "toc": true
     }
   },
-<<<<<<< HEAD
-  "theme": "https://github.com/oreillymedia/atlas_tech1c_theme.git"
-=======
-  "theme": "oreillymedia/atlas_tech1c_theme",
-  "title": "atlas book skeleton"
->>>>>>> 3358d1a1
+  "theme": "oreillymedia/atlas_tech1c_theme"
 }